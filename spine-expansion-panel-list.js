--- conflicted
+++ resolved
@@ -232,12 +232,8 @@
    *
    * @override
    */
-<<<<<<< HEAD
   _renderLightDOM() {
-    const {items, expandedItem, renderItem, renderExpandedItem} = this;
-=======
-  _renderLightDOM({items, expandedItem, renderItem, renderExpandedItem, _focusedItem}) {
->>>>>>> 61a76ad4
+    const {items, expandedItem, renderItem, renderExpandedItem, _focusedItem} = this;
     if (!renderItem) {
       throw new Error('The `renderItem` property of spine-expansion-panel-list must be specified');
     }
@@ -274,24 +270,6 @@
     }`;
   }
 
-<<<<<<< HEAD
-=======
-  /**
-   * @override
-   */
-  _applyRender(result, node) {
-    // render shadow DOM tree
-    super._applyRender(result, node);
-
-    // render light DOM tree
-    const {items, expandedItem, renderItem, renderExpandedItem, _focusedItem} = this;
-    const lightDOMTemplateResult = this._renderLightDOM(
-        {items, expandedItem, renderItem, renderExpandedItem, _focusedItem}
-    );
-    render(lightDOMTemplateResult, this);
-  }
-
->>>>>>> 61a76ad4
   connectedCallback() {
     super.connectedCallback();
     document.addEventListener('click', this._handleAnyClick);
